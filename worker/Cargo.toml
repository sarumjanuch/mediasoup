[package]
name = "mediasoup-sys"
version = "0.2.5"
description = "FFI bindings to C++ libmediasoup-worker"
authors = ["Nazar Mokrynskyi <nazar@mokrynskyi.com>"]
edition = "2018"
license = "ISC"
documentation = "https://docs.rs/mediasoup-sys"
repository = "https://github.com/versatica/mediasoup/tree/v3/worker"
include = [
    "/deps/libwebrtc",
<<<<<<< HEAD
    "!/deps/libwebrtc/deps/abseil-cpp",
    "/fuzzer/include",
    "/fuzzer/src",
=======
    "/deps/openssl",
    "!/deps/openssl/openssl/{apps,demos,docs,fuzz,test,tools,CHANGES}",
    "/deps/usrsctp",
    "!/deps/usrsctp/programs",
>>>>>>> 5799a6f2
    "/include",
    "/scripts",
    "!/scripts/node_modules",
    "/src",
    "/subprojects/packagefiles",
    "/subprojects/*.wrap",
    "/test/include",
    "/test/src",
    "/build.rs",
    "/Cargo.toml",
    "/Makefile",
    "/meson.build",
]

[package.metadata.docs.rs]
default-target = "x86_64-unknown-linux-gnu"
targets = []<|MERGE_RESOLUTION|>--- conflicted
+++ resolved
@@ -9,16 +9,9 @@
 repository = "https://github.com/versatica/mediasoup/tree/v3/worker"
 include = [
     "/deps/libwebrtc",
-<<<<<<< HEAD
     "!/deps/libwebrtc/deps/abseil-cpp",
     "/fuzzer/include",
     "/fuzzer/src",
-=======
-    "/deps/openssl",
-    "!/deps/openssl/openssl/{apps,demos,docs,fuzz,test,tools,CHANGES}",
-    "/deps/usrsctp",
-    "!/deps/usrsctp/programs",
->>>>>>> 5799a6f2
     "/include",
     "/scripts",
     "!/scripts/node_modules",
